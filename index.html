<!doctype html>
<html lang = "en">
<head>
    <title>Gradbot Simulator</title>
    <meta charset = "utf-8">
    <!-- <link rel="stylesheet" href="light-theme.css" id="theme-link"/> -->
    <link rel="stylesheet" href="index.css"/>


    <!-- <style>
        /* Style the tab */
    </style> -->
    <script>
        window.onload = function () {
            gradbotInit();
        }
    </script>
</head>
<!-- <script type='text/javascript' src='http://cdnjs.cloudflare.com/ajax/libs/fabric.js/1.4.0/fabric.min.js'></script>Sam Elfrink -->
<body>
    <div class="pagecontent">
    <button class="btn-toggle" onclick="document.documentElement.classList.toggle('dark-mode');">Toggle Dark Mode</button>
    </div>
    <div class="tab">
            <button class="tablinks" id="simButton" onclick="openTab(event, 'Simulate')">Simulate</button>
            <button class="tablinks" id="buildButton" onclick="openTab(event, 'Build')">Build</button>
            <button class="tablinks" id="codeButton" onclick="openTab(event, 'Code')">Code</button>
    </div>

    <div class="tabcontent" id='Simulate'>
        <div class="container">
            <canvas id="simbg" width="800" height="600"></canvas>
            <canvas id="simfg" width="800" height="600"></canvas>
            <div class="toolbox">
                <div class="toolboxContent">
                    <div class="inner">
                        <div class="toolboxHead">
                            Drag Mode
                        </div>
                        <div class="wrapper">
                        <input type="radio" id="dragMove" name="dragMode" checked="checked" />
                        <label for="dragMove">Move</label>
                        </div>
                        <div class="wrapper">
                        <input type="radio" id="dragRotate" name="dragMode"/>
                        <label for="dragRotate">Rotate</label>
                        </div>
                         <!-- UPDATED AND ADDED BY GAVIN 03/08/2023-->
                        <div class="wrapper">
                        <input type="radio" id="dragRotate90" name="dragMode"/>
                        <label for="dragRotate90">Rotate Wall 90 Degrees</label>
                        </div>
                        <div class="wrapper">
                        <input type="radio" id="dragResizeHeight" name="dragMode"/>
                        <label for="dragResizeHeight">Resize Wall Height</label>
                        </div>
                        <div class="wrapper">
                        <input type="radio" id="dragResizeWidth" name="dragMode"/>
                        <label for="dragResizeWidth">Resize Wall Width</label>
                        </div>

                       <!-- END OF UPDATED AND ADDED BY GAVIN 03/08/2023-->


                        <div class="toolboxHead">
                            Simulation Controls
                        </div>
                        <button id="simGo">Start</button>
                        <button id="simReset">Reset</button>
                        <button id="simClear">Clear</button>
                        

                        <div class="toolboxHead">
                            Object Editor
                        </div>
                        <div id="simPartEditor" class="partEditorPane">
                            Type: <span id="simPartType"></span><hr>

                            <label for="simPartName">Name</label>
                            <input type="text" id="simPartName"><hr>

                            <label for="simPartOutlineColor">Outline Color</label>
                            <input type="text" id="simPartOutlineColor"><hr>

                            <label for="simPartFillColor">Fill Color</label>
                            <input type="text" id="simPartFillColor"><hr>

                            <button id="simPartApply">Apply</button>
                            <button id="simPartCancel">Cancel</button><hr>

                            <button id="simPartDelete">Delete Part</button> <hr>
                        </div>
                        <hr>

                        <div class="toolboxSubHead">
                            Add Object
                        </div>
                        <div class="toolboxSubHead">
                            <button id="simAddLight">Light</button>
                            <button id="simAddWall">Wall</button>
                            <button id="simAddBox">Box</button>
                        </div>

                        <div class="toolboxHead">
                            Manage Opponent
                        </div>
                        <input type="file" id="simUpload" style="display: none">
                        <button id="simOpenOpponent">Add/Change</button>
                        <button id="simRemoveOpponent">Remove</button>
                        <hr>

                        <div class="toolboxSubHead">
                            Sample Opponents
                        </div>
                        <div class="toolboxSubHead">
                            <button id="simRoverOpponent">Rover</button>
                            <button id="simCirclerOpponent">Circler</button>
                            <button id="simSpinnerOpponent">Spinner</button>
                        </div>

                        <div class="toolboxSubHead">
                            Sample User Bot
                        </div>
                        <div class="toolboxSubHead">
                            <button id="Robot1">Robot1</button>
                            <button id="Robot2">Robot2</button>
                            <button id="Robot3">Robot3</button>
                        </div>
                        <!-- GAVIN'S UPDATED CODE STARTS HERE -->
                        <div class="toolboxHead">
                            Simulation Speed
                        </div>
                        <button id="x1">x1</button>
                        <button id="x5">x5</button>
                        <button id="x10">x10</button>
                        <button id="x25">x25</button>
                        <hr/>
                        <!-- GAVIN'S UPDATED CODE ENDS HERE -->
                        <div class="toolboxHead">
                            Manage World
                        </div>
                        <!-- GAVIN'S UPDATED CODE STARTS HERE 03/08/2023-->
                        <input type="file" id="worldUpload" style="display: none">
                        <a href="" id="worldDownload" style="display: none"></a>
                        <button id="worldOpen">Open</button>
                        <button id="worldSave">Save</button>
                        <!-- GAVIN'S UPDATED CODE STARTS HERE 03/08/2023-->
                        <hr>
                        <!-- GAVIN'S UPDATED CODE STARTS HERE 02/23/2023-->
                        <div class="toolboxSubHead">
                            Worlds
                        </div>
                            <button id="combatWorld">Combat Arena</button>
                            <button id="mazeWorld">Maze</button>
                            <button id="pacmanWorld">Pacman</button>
                        <!-- GAVIN'S UPDATED CODE ENDS HERE 02/23/2023-->
                        <!--CHASE'S UPDATED CODE STARTS HERE-->
                        <div class="toolboxSubHead">
                            World Properties
                        </div>
                        <div class="wrapper">
                        <input type="radio" id="toroidal-mode" name="toroidal-mode" checked="checked">
                        <label for="torodial">Toroidal</label>
                        </div>
                        <div class="wrapper">
                        <input type="radio" id="infinite-mode" name="toroidal-mode"/>
                        <label for="infinite">Infinite</label>
                        </div>
                        <!--CHASE'S UPDATED CODE ENDS HERE-->

                        <!-- Sam Elfrink Addition      -->
                        <hr>
                        <button id="backgroundChange">Change Background</button>
                        <input type="file" accept="image/png" id="pictureUpload" name="backgroundphoto" style="display: none">
                        <!-- <label for="backgroundphoto">Choose a background photo:</label>
                        <input type="file" accept="image/png" id="simUpload" name="backgroundphoto"> -->
                        <!-- Sam Elfrink Code ends here---------------------------->                        
                    </div>
                </div>
            </div>
        </div>
    </div>

    <div class="tabcontent" id="Build">
        <div class="container">
            <canvas id="buildCanvas" width="800" height="600"></canvas>
            <div class="toolbox">
                <div class="toolboxContent">
                    <div class="inner">
                        <div class="toolboxHead">
                            Part Editor
                        </div>

                         <!-- !!!!! Addition by Sam Elfrink: Drop Down parts editor -->
                         <label for="partDropDown">Select a Part:</label>
                         <select name="partDropDown" id="partDropDown">
                         </select>
                         
                        <div id="buildPartEditor" class="partEditorPane">
                            Type: <span id="buildPartType"></span><hr>

                            <label for="buildPartName">Name</label>
                            <input type="text" id="buildPartName"><hr>

                            <label for="buildPartOutlineColor">Outline Color</label>
                            <input type="text" id="buildPartOutlineColor"><hr>

                            <label for="buildPartFillColor">Fill Color</label>
                            <input type="text" id="buildPartFillColor"><hr>

                            <button id="buildPartApply">Apply</button>
                            <button id="buildPartCancel">Cancel</button><hr>

                            <button id="buildPartDelete">Delete Part</button> <hr>
                        </div>

<<<<<<< HEAD
=======
                        <div class="toolboxSubHead">
                            Drag Part
                        </div>

                        <img id="DragMarker" draggable="true" src="images/Marker.png" alt="Marker image" width="65" height="50">

                        <img id = "DragLight" src="images/Light.png" alt="Marker image" width="65" height="50">

                        <img id ="DragLightSensor" src="images/Light Sensor.png" alt="Marker image" width="65" height="50">

                        <img id="DragRangeFinder" src="images/Range Finder.png" alt="Marker image" width="65" height="50">

                        <img id="DragLaser" src="images/Laser.png" alt="Marker image" width="50" height="65">




>>>>>>> 0817d4a9
                        <!-- Addition by Aayush Byanjankar: Dragable parts.-->
                        <div class="toolboxSubHead">
                            Add Part
                        </div>
                         
                        <button id="buildAddMarker" draggable="true" >Marker</button><br>

                            <script>
                                var buildAddMarkerButton = document.getElementById("buildAddMarker");

                                // Add event listener for dragend event
                                buildAddMarkerButton.addEventListener("dragend", function(event) {
                                    buildAddMarker(event);
                                });

                                // Function to add marker to robot and buildView
                                function buildAddMarker(event) {
                                    var marker = new Marker(robot);
                                    robot.addPart(marker);
                                    buildView.addPart(marker);
                                    drawBuild();
                                } 
                            </script>           
    

                        <button id="buildAddLight" draggable="true">Light</button><br>

                        <script>
                            var buildAddLightButton = document.getElementById("buildAddLight");

                            // Add event listener for dragend event
                            buildAddLightButton.addEventListener("dragend", function(event) {
                                buildAddLight(event);
                            });

                            // Function to add marker to robot and buildView
                            function buildAddLight(event) {
                                var light = new Light(robot);
                                light.radius = 1;
                                robot.addPart(light);
                                buildView.addPart(light);
                                drawBuild();
                            }
                        </script>

                        <button id="buildAddLightSensor" draggable="true">Light Sensor</button><br>

                        <script>
                            var buildAddLightSensorButton = document.getElementById("buildAddLightSensor");

                            // Add event listener for dragend event
                            buildAddLightSensorButton.addEventListener("dragend", function(event) {
                                buildAddLightSensor(event);
                            });

                            // Function to add marker to robot and buildView
                            function buildAddLightSensor(event) {
                                var sensor = new LightSensor(robot);
                                robot.addPart(sensor);
                                buildView.addPart(sensor);
                                drawBuild();
                            }

                        </script>
                        
                        <button id="buildAddRangeSensor" draggable="true">Range Finder</button><br>

                        <script>
                            var buildAddRangeSensorButton = document.getElementById("buildAddRangeSensor");

                            // Add event listener for dragend event
                            buildAddRangeSensorButton.addEventListener("dragend", function(event) {
                                buildAddRangeSensor(event);
                            });

                            // Function to add marker to robot and buildView
                            function buildAddRangeSensor(event) {
                                var sensor = new RangeSensor(robot);
                                robot.addPart(sensor);
                                buildView.addPart(sensor);
                                drawBuild();
                            }

                        </script>
                        
                        <button id="buildAddLaser" draggable="true">Laser</button><br>
                        
                        <script>
                            var buildAddLaserButton = document.getElementById("buildAddLaser");

                            // Add event listener for dragend event
                            buildAddLaserButton.addEventListener("dragend", function(event) {
                                buildAddLaser(event);
                            });

                            // Function to add marker to robot and buildView
                            function buildAddLaser(event) {
                                var laser = new Laser(robot);
                                robot.addPart(laser);
                                buildView.addPart(laser);
                                drawBuild();
                            }

                        </script>

                        <div class="toolboxHead">
                            Robot Management
                        </div>

                        <div id="buildFiles">
                            <input type="file" id="buildUpload" style="display: none">
                            <a href="" id="buildDownload" style="display: none"></a>
                            <button id="buildOpen">Open</button>
                            <button id="buildSave">Save</button>
                            <button id="buildNew">New</button>
                        </div>
                          <!-- !!!!! Addition by Sam Elfrink: Wheelsize Change -->
                          <div class="toolboxSubHead">
                            Change Wheel Size
                        </div>
                        <form>
                            <input type="number" id="wheelSize" name="wheelSize" min="-10" max="10" value ="0.065" step="0.01"><br>
                            <button id="changeWheelSize">Submit</button>
                        </form>
                        <!-- !!!!! End of Addition by Sam Elfrink: Wheelsize Change -->
                        <hr>
                    </div>
                </div>
            </div>
        </div>
    </div>

    <div class="tabcontent" id="Code">
        <div class="container">
            <div id="robotCode"></div>
            <div class="toolbox">
                <div class="toolboxContent">
                        <div class="toolboxHead">
                            Part List
                        </div>
                        <p>Click on the list for more details:</p>
                        
                            <div class="inner">
                                <ul id="codePartList">
                                </ul>
                            </div>
                            <hr/>
                            <div class="inner" id="codePartDoc">
                            </div>
                </div>
                        <!--<div class="CommandListHead">
                            <span class="bolded">Robot Commands</span>
                        </div>-->
            </div>
         
        </div>
    </div>

    <div class="pagecontent">
        Source Code On <a href="https://github.com/relowe/gradbot">
            GitHub</a>
    </div>
    <div class="pagecontent">
        Need help coding? Check out our GradBot <a href="https://github.com/relowe/gradbot/wiki">
            Wiki</a>
    </div>
    
    <div id="pacmanScore"></div> <!--ADDED BY GAVIN 0/06/2023-->


    <script src="codeflask.min.js"></script>
    <script src="gradbot.js"></script>
</body>
</html><|MERGE_RESOLUTION|>--- conflicted
+++ resolved
@@ -214,8 +214,7 @@
                             <button id="buildPartDelete">Delete Part</button> <hr>
                         </div>
 
-<<<<<<< HEAD
-=======
+
                         <div class="toolboxSubHead">
                             Drag Part
                         </div>
@@ -232,8 +231,6 @@
 
 
 
-
->>>>>>> 0817d4a9
                         <!-- Addition by Aayush Byanjankar: Dragable parts.-->
                         <div class="toolboxSubHead">
                             Add Part
